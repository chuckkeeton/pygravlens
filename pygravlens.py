import numpy as np
import matplotlib.pyplot as plt
from matplotlib import collections
from matplotlib import cm
from shapely.geometry import Point, Polygon
from scipy.spatial import Delaunay
from scipy.optimize import minimize,fsolve
from scipy.special import hyp2f1
from scipy.interpolate import RectBivariateSpline
from numpy.fft import fftfreq,fftn,ifftn
from astropy import constants as const
from astropy import units as u
import copy
import pickle


################################################################################
# UTILITIES
################################################################################

# softening length
soften = 1.0e-6

# some useful matrices
I2 = np.eye(2)
# Pauli matrices used for shear calculations
Pauli_s1 = np.array([[0,1],[1,0]])
Pauli_s3 = np.array([[1,0],[0,-1]])

################################################################################
"""
Generate a 2d grid given a pair of 1d arrays of points in x and y.
The output is structured as follows:
[
  [ [x0,y0],[x0,y1],[x0,y2],... ],
  [ [x1,y0],[x1,y1],[x1,y2],... ],
  ...
]
"""
def mygrid(xarr,yarr):
    return np.moveaxis(np.array(np.meshgrid(xarr,yarr)),0,-1)

################################################################################
"""
Generate random points uniformly on a triangle or set of triangles.
v is a list of triangles with each vertex in a row. Modified from:
https://stackoverflow.com/questions/47410054/generate-random-locations-within-a-triangular-domain
"""
def points_in_triangle(v,n):
    x1 = np.sort(np.random.rand(2,n),axis=0)
    x2 = np.column_stack([x1[0],x1[1]-x1[0],1.0-x1[1]])
    return x2@v

################################################################################
"""
Given a list of vectors, return the ones that are more than tol distance apart.
"""
def get_unique(xraw,tol):
    # seed xnew with the first point
    xnew = np.array([xraw[0]])
    for i in range(1,len(xraw)):
        xtry = xraw[i]
        # compute distance from all previous points
        dist = np.linalg.norm(xnew-xtry,axis=1)
        # if the minimum distance is about the threshold, this point is distinct
        if np.amin(dist)>tol:
            xnew = np.append(xnew,[xtry],axis=0)
    return xnew

################################################################################
"""
Given beta between planes and the distance to one plane, compute the
distance to the other plane. Assumes we are working with distances
that sum (Dij = Dj-Di), and the distances are normalized by Ds.
Recall beta = (Dij*Ds)/(Dj*Dis)
"""
def beta2d(beta,di):
    dj = di/(1.0-beta+beta*di)
    return dj


################################################################################
# MASS MODELS
################################################################################

################################################################################
"""
none
parameters = [],
"""
def calc_none(parr,x):
    # everything is 0
    pot = np.zeros(len(x))
    alpha = np.zeros((len(x),2))
    Gamma = np.zeros((len(x),2,2))
    return pot,alpha,Gamma

################################################################################
"""
point mass
parameters = [x0,y0,thetaE,s]
The softening length s is optional; if not specified, it is set using
the 'soften' global variable.
Softened potential = (1/2)*thetaE^2*ln(s^2+r^2)
"""
def calc_ptmass(parr,x):
    # initialize
    pot = np.zeros(len(x))
    alpha = np.zeros((len(x),2))
    Gamma = np.zeros((len(x),2,2))

    # loop through mass components
    for p in parr:
        # parameters
        x0 = p[0]
        y0 = p[1]
        thetaE = p[2]
        if len(p)>3:
            s = p[3]
        else:
            s = soften

        # positions relative to center
        dx = x - np.array([x0,y0])

        xx = dx[:,0]
        yy = dx[:,1]
        den = s*s+xx*xx+yy*yy
        phi = 0.5*thetaE**2*np.log(den)
        phix = thetaE**2*xx/den
        phiy = thetaE**2*yy/den
        phixx = thetaE**2*(s*s-xx*xx+yy*yy)/den**2
        phiyy = thetaE**2*(s*s+xx*xx-yy*yy)/den**2
        phixy = -2.0*thetaE**2*xx*yy/den**2

        pot += phi
        alpha += np.moveaxis(np.array([phix,phiy]),-1,0)
        Gamma += np.moveaxis(np.array([[phixx,phixy],[phixy,phiyy]]),-1,0)

    return pot,alpha,Gamma

################################################################################
"""
Singular Isothermal Sphere (SIS)
parameters = [x0,y0,thetaE,s]
The softening length s is optional; if not specified, it is set using
the 'soften' global variable.
"""
def calc_SIS(parr,x):
    # initialize
    pot = np.zeros(len(x))
    alpha = np.zeros((len(x),2))
    Gamma = np.zeros((len(x),2,2))

    # loop through mass components
    for p in parr:
        # parameters
        x0 = p[0]
        y0 = p[1]
        thetaE = p[2]
        if len(p)>3:
            s = p[3]
        else:
            s = soften

        # positions relative to center
        dx = x - np.array([x0,y0])

        xx = dx[:,0]
        yy = dx[:,1]
        sr = np.sqrt(xx*xx+yy*yy+s*s)
        r  = np.sqrt(xx*xx+yy*yy)
        t  = np.arctan2(yy,xx)
        ct = np.cos(t)
        st = np.sin(t)

        phi = thetaE*(sr-s) - thetaE*s*np.log((s+sr)/(2.0*s))
        phir_r = thetaE/(sr+s)
        phirr  = thetaE*s/(sr*(sr+s))
        phixx  = phir_r*st*st + phirr*ct*ct
        phiyy  = phir_r*ct*ct + phirr*st*st
        phixy  = (phirr-phir_r)*st*ct

        pot += phi
        alpha += np.array([ phir_r[i]*dx[i] for i in range(len(x)) ])
        Gamma += np.moveaxis(np.array([[phixx,phixy],[phixy,phiyy]]),-1,0)

    return pot,alpha,Gamma

################################################################################
"""
Elliptical power law
parameters = [x0,y0,eta,b,ec,es]
kappa = (1/2) * eta * b/R^(2-eta)
where R = sqrt(q^2*x^2+y^2) is elliptical radius
Analysis by Tessore & Metcalf:
https://ui.adsabs.harvard.edu/abs/2015A%26A...580A..79T/abstract
https://ui.adsabs.harvard.edu/abs/2016A%26A...593C...2T/abstract (erratum)
"""
def calc_ellpow(parr,x):
    # initialize
    pot = np.zeros(len(x))
    alpha = np.zeros((len(x),2))
    Gamma = np.zeros((len(x),2,2))

    # loop through mass components
    for p in parr:
        x0,y0,eta,bt,ec,es = p
        # index used by Tessore & Metcalf
        t = 2.0-eta
        # note that here bt = b^t

        # process ellipticity and orientation
        e = np.sqrt(ec**2+es**2)
        q = 1.0-e
        te = 0.5*np.arctan2(es,ec)
        rot = np.array([[np.cos(te),-np.sin(te)],[np.sin(te),np.cos(te)]])

        # coordinates centered on and aligned with ellipse
        dx = (x-np.array([x0,y0]))@rot

        # complex coordinate
        z = dx[:,0] + 1j*dx[:,1]
        z_conj = np.conj(z)

        # elliptical radius and angle defined by Tessore & Metcalf
        R = np.sqrt((q*dx[:,0])**2+dx[:,1]**2)
        phi = np.arctan2(dx[:,1],q*dx[:,0])

        e_iphi = np.cos(phi) + 1j*np.sin(phi)
        e_iphi_conj = np.conj(e_iphi)
        e_i2phi = np.cos(2*phi) + 1j*np.sin(2*phi)
        e_i2phi_conj = np.conj(e_i2phi)

        # deflection (complex)
        alpha_R = 2*bt/((1+q)*R**(t-1))
        alpha_ang = e_iphi*hyp2f1(1,0.5*t,2-0.5*t,-(1-q)/(1+q)*e_i2phi)
        alpha_comp = alpha_R*alpha_ang
        alpha_conj = np.conj(alpha_comp)

        # potential
        phi = (z*alpha_conj+z_conj*alpha_comp)/(2*(2-t))

        # convergence and shear (complex)
        kappa = (2-t)*bt/(2*R**t)
        gamma_comp = -kappa*z/z_conj + (1-t)*alpha_comp/z_conj

        # revert to vector/matrix notation; here the last index is position
        atmp = np.array([alpha_comp.real,alpha_comp.imag])
        Gtmp = np.array([[kappa+gamma_comp.real,gamma_comp.imag],[gamma_comp.imag,kappa-gamma_comp.real]])

        # handle rotation and reorder to get list of vectors/matrices
        pot += phi.real
        alpha += np.einsum('ij,ja',rot,atmp)
        Gamma += np.einsum('ij,jka,lk',rot,Gtmp,rot)

    return pot,alpha,Gamma

################################################################################
"""
Lens model computed from a kappa map, using the FFT analysis. Here parr
contains the list of interpolation functions for the different lensing
quantities.
"""
def calc_kapmap(parr,x):
    # initialize
    pot = np.zeros(len(x))
    alpha = np.zeros((len(x),2))
    Gamma = np.zeros((len(x),2,2))

    xx = x[:,0]
    yy = x[:,1]

    # get and check the boundary mode
    boundary_mode = parr[0][-1]
    if boundary_mode=='extrapolate':
        tmp = 0
    elif boundary_mode=='clip':
        tmp = 0
    elif boundary_mode=='periodic':
        tmp = 0
    else:
        print('ERROR: map_bound not recognized; using extrapolation')

    # if we are using periodic boundary conditions, wrap into main box
    if boundary_mode=='periodic':
        x0 = parr[0][8]
        y0 = parr[0][9]
        Lx = parr[0][10]
        Ly = parr[0][11]
        xx = x0 + np.mod(xx-x0,Lx)
        yy = y0 + np.mod(yy-y0,Ly)

    pot          = parr[0][2].ev(xx,yy)
    alpha[:,0]   = parr[0][3].ev(xx,yy)
    alpha[:,1]   = parr[0][4].ev(xx,yy)
    Gamma[:,0,0] = parr[0][5].ev(xx,yy)
    Gamma[:,1,1] = parr[0][6].ev(xx,yy)
    Gamma[:,0,1] = parr[0][7].ev(xx,yy)
    Gamma[:,1,0] = parr[0][7].ev(xx,yy)

    # if specified, clip outside the main box
    if boundary_mode=='clip':
        xlo = parr[0][8]
        ylo = parr[0][9]
        xhi = xlo + parr[0][10]
        yhi = ylo + parr[0][11]
        in_box = (xx>=xlo)*(xx<xhi)*(yy>=ylo)*(yy<yhi)
        pot[~in_box] = 0
        alpha[~in_box,0] = 0
        alpha[~in_box,1] = 0
        Gamma[~in_box,0,0] = 0
        Gamma[~in_box,1,1] = 0
        Gamma[~in_box,0,1] = 0
        Gamma[~in_box,1,0] = 0

    return pot,alpha,Gamma

################################################################################
"""
dictionary with known models
"""
massmodel = {
    'none'   : calc_none,
    'ptmass' : calc_ptmass,
    'SIS'    : calc_SIS,
    'ellpow' : calc_ellpow,
    'kapmap' : calc_kapmap
}


################################################################################
# LENS PLANE
# Class to handle a single lens plane. The plane can contain an arbitrary
# collection of objects of a single type, along with convergence and shear.
################################################################################

class lensplane:

    ##################################################################
    # initialization
    # - ID = string identifying mass model
    # - parr = [[x0,y0,...], [x1,y1,...], ...]
    # - kappa,gammac,gammas = external convergence and shear
    # - Dl is the comoving distance to the lens; can be in units of the
    #   distance to the source; used for time delays and multiplane lensing
    # NOTE: to work with a kappa map, use:
    # - ID = 'kapmap'
    # - parr = basename as used in kappa2lens
    # - map_scale = arcseconds per pixel [default=1]
    # - map_align = 'center' [default] or 'corner'
<<<<<<< HEAD
    ##################################################################

    def __init__(self,ID,parr=[],kappa=0,gammac=0,gammas=0,Dl=0.5,
        map_scale=1,map_align='center'):
=======
    # - map_bound = 'extrapolate' or 'clip' or 'periodic'
    ##################################################################

    def __init__(self,ID,parr=[],kappa=0,gammac=0,gammas=0,Dl=0.5,
        map_scale=1,map_align='center',map_bound='periodic'):
>>>>>>> 1d1efd97

        # store the parameters
        self.ID = ID
        self.kappa = kappa
        self.gammac = gammac
        self.gammas = gammas
        self.Dl = Dl
        # handle special case of kapmap
        if ID=='kapmap':
<<<<<<< HEAD
            self.init_kapmap(parr,map_scale,map_align)
=======
            self.init_kapmap(parr,map_scale,map_align,map_bound)
>>>>>>> 1d1efd97
        else:
            self.parr = np.array(parr)
            # parr should be list of lists; this handles single-component case
            if self.parr.ndim==1: self.parr = np.array([parr])

    ##################################################################
    # stuff to process a kapmap model
    ##################################################################

<<<<<<< HEAD
    def init_kapmap(self,basename,map_scale,map_align):
=======
    def init_kapmap(self,basename,map_scale,map_align,map_bound):
>>>>>>> 1d1efd97
        with open(basename+'.pkl','rb') as f:
            all_arr = pickle.load(f)
        x_arr = all_arr[0]
        y_arr = all_arr[1]
        if map_align=='center':
            x_off = 0.5*(x_arr[0]+x_arr[-1])
            y_off = 0.5*(y_arr[0]+y_arr[-1])
            x_arr = x_arr - x_off
            y_arr = y_arr - y_off
        x_arr = x_arr*map_scale
        y_arr = y_arr*map_scale
<<<<<<< HEAD
        ptmp = [0,0]  # code expects first two parameters to be position
=======
        # code expects first two parameters to be position
        ptmp = [0, 0]
>>>>>>> 1d1efd97
        for i in range(2,8):
            # the maps from kappa2lens have the image [y,x] index convention,
            # so we need to take transpose to get what spline expects
            tmpfunc = RectBivariateSpline(x_arr,y_arr,all_arr[i].T,kx=3,ky=3)
            ptmp.append(tmpfunc)
        # remaining parameters give lower left corner and periods
        Lx = len(x_arr)*(x_arr[1]-x_arr[0])
        Ly = len(y_arr)*(y_arr[1]-y_arr[0])
        ptmp = ptmp + [x_arr[0], y_arr[0], Lx, Ly, map_bound]
        self.parr = [ptmp]

    ##################################################################
    # compute deflection vector and Gamma tensor at a set of
    # positions; position array can have arbitrary shape
    ##################################################################

    def defmag(self,xarr):
        xarr = np.array(xarr)
        # need special treatment if xarr is a single point
        if xarr.ndim==1:
            oneflag = True
            xarr = np.array([xarr])
        else:
            oneflag = False

        # store shape of xarr so we can apply it to the results arrays
        xarr = np.array(xarr)
        xshape = xarr.shape[:-1]

        # flatten for ease of use here
        xtmp = xarr.reshape((-1,2))

        # call the appropriate lensing function
        ptmp,atmp,Gtmp = massmodel[self.ID](self.parr,xtmp)

        # factor in convergence and shear
        Mtmp = self.kappa*I2 + self.gammac*Pauli_s3   + self.gammas*Pauli_s1
        ptmp += np.array([ 0.5*x@Mtmp@x for x in xtmp ])
        atmp += np.array([       Mtmp@x for x in xtmp ])
        Gtmp += np.array([       Mtmp   for x in xtmp ])

        # reshape so the spatial parts match xshape
        alpha_shape = np.concatenate((xshape,[2]))
        Gamma_shape = np.concatenate((xshape,[2,2]))
        pot   = np.reshape(ptmp,xshape)
        alpha = np.reshape(atmp,alpha_shape)
        Gamma = np.reshape(Gtmp,Gamma_shape)

        if oneflag:
            return pot[0],alpha[0],Gamma[0]
        else:
            return pot,alpha,Gamma

    ##################################################################
    # compute numerical derivatives of phi and alpha to compare with
    # calculated values of alpha and Gamma
    ##################################################################

    def check(self,xarr,h=1.0e-4,floor=1.0e-10):
        # for this purpose, it's fine to have a flattened list of points
        xarr = np.array(xarr).reshape((-1,2))
        # the offsets
        hx = np.array([h,0.0])
        hy = np.array([0.0,h])
        # compute
        p0,a0,G0 = self.defmag(xarr)
        px,ax,Gx = self.defmag(xarr+hx)
        py,ay,Gy = self.defmag(xarr+hy)
        # compute numerical derivatives
        ax_num = (px-p0)/h
        ay_num = (py-p0)/h
        axx_num = (ax[:,0]-a0[:,0])/h
        axy_num = (ay[:,0]-a0[:,0])/h
        ayx_num = (ax[:,1]-a0[:,1])/h
        ayy_num = (ay[:,1]-a0[:,1])/h
        # construct numerical 1st deriv matrix
        atmp = np.array([ax_num,ay_num])
        atry = np.moveaxis(atmp,0,-1)
        # construct numerical 2nd deriv matrix
        Gtmp = np.array([[axx_num,axy_num],[ayx_num,ayy_num]])
        Gtry = np.moveaxis(Gtmp,[0,1],[-2,-1])
        # compare to computed arrays
        da = atry-a0
        dG = Gtry-G0
        # plot histogram
        tmpa1 = np.absolute(da).flatten()
        tmpa2 = np.log10(tmpa1[tmpa1>floor])
        tmpG1 = np.absolute(dG).flatten()
        tmpG2 = np.log10(tmpG1[tmpG1>floor])
        plt.figure()
        plt.hist(tmpa2,density=True,alpha=0.5,label='phi/alpha')
        plt.hist(tmpG2,density=True,alpha=0.5,label='alpha/Gamma')
        plt.legend()
        plt.xlabel('log10(difference)')
        plt.show()


################################################################################
# LENS MODEL
# TO DO: add notes
################################################################################

class lensmodel:

    ##################################################################
    # initialize with a list of lensplane structures
    # - xtol is the tolerance used for finding images
    # - Ds is the comoving distance to the source (can be 1)
    # - position_mode is important for multiplane lensing;
    #   + 'obs' indicates that the specified positions are observed,
    #     so the intrinsic positions must account for foreground bending
    #   + 'fix' indicates that the specified positions are fixed in space
    # - multi_mode specifies how the multiplane lensing weight factors
    #   beta and epsilon are handled:
    #   + [] indicates to compute them based on planes' distances
    #   + [beta,epsilon] indicates that the arrays are passed in
    # - Ddecimals is the number of decimals to use when rounding distances
    ##################################################################

    def __init__(self,plane_list,xtol=1.0e-5,Ds=1,length_unit=u.arcsec,position_mode='obs',multi_mode=[],Ddecimals=3):
        self.xtol = xtol
        self.Ds = Ds
        self.length_unit = length_unit
        self.position_mode = position_mode

        # factor for time delays
        if np.isscalar(Ds):
            self.tfac = 1
        else:
            if self.Ds.unit.is_equivalent(u.m):
                self.tfac = self.Ds/const.c*(self.length_unit/u.rad)**2
                self.tfac = self.tfac.to(u.d)
            else:
                print('Error: Ds units not recognized')
                return

        # structures for critical curves and caustics
        self.crit = []
        self.caus = []

        # structures for grid
        rlo = 1.0e-6
        rhi = 2.5
        n0 = 20
        self.maingrid(-rhi,rhi,n0,-rhi,rhi,n0)
        self.galgrid(rlo,rhi,n0,n0)

        # various flags
        self.griddone = False
        self.critdone = False

        # group planes into slabs at the same distance;
        # note that we work with distances scaled by Ds;
        # recall that we round distances using Ddecimals
        dtmp = np.array([ plane.Dl/self.Ds for plane in plane_list ])
        darr,iarr = np.unique(dtmp.round(Ddecimals),return_inverse=True)
        self.slab_list = []
        for i in range(len(darr)):
            # this slab contains all planes at this distance
            slab = [ plane_list[j] for j in np.where(iarr==i)[0] ]
            self.slab_list.append(slab)
        self.nslab = len(self.slab_list)

        # process multi_mode
        if len(multi_mode)==0:
            # compute beta and tauhat factors;
            # recall tauhat = tau*c/Ds where this Ds is comoving
            # first append source distance to darr
            darr = np.append(darr,1.0)
            self.beta = np.zeros(self.nslab)
            self.tauhat = np.zeros(self.nslab)
            for j in range(self.nslab):
                self.beta[j] = (darr[j+1]-darr[j])*darr[-1]/(darr[j+1]*(darr[-1]-darr[j]))
                self.tauhat[j] = darr[j]*darr[j+1]/((darr[j+1]-darr[j])*darr[-1])
            # compute epsilon factors; here it helps to prepend darr with 0,
            # but then we have to take care with the indexing
            self.epsilon = np.zeros(self.nslab)
            darr = np.insert(darr,0,0.0)
            for j in range(1,self.nslab+1):
                self.epsilon[j-1] = (darr[j-1]*(darr[j+1]-darr[j]))/(darr[j+1]*(darr[j]-darr[j-1]))
        elif len(multi_mode)==2:
            beta,epsilon = multi_mode
            if np.isscalar(beta):
                self.beta = np.full(self.nslab,beta)
            else:
                self.beta = np.array(beta)
            if np.isscalar(epsilon):
                self.epsilon = np.full(self.nslab,epsilon)
            else:
                self.epsilon = np.array(epsilon)
            if len(self.beta)!=self.nslab:
                print('Error: incorrect length of beta specified in multi_mode')
                return
            if len(self.epsilon)!=self.nslab:
                print('Error: incorrect length of epsilon specified in multi_mode')
                return
            self.tauhat = np.zeros(self.nslab)
            print('NOTE: time delays are not computed when beta and epsilon are given explicitly')
        else:
            print('Error: cannot parse multi_mode argument')
            return

        # see if model is 3d
        self.flag3d = (self.nslab>=2)

        # process pobs and pfix
        if self.flag3d==False:
            # not 3d, so things are simple
            for j in range(self.nslab):
                for plane in self.slab_list[j]:
                    if plane.ID=='kapmap':
                        # kapmap gets special treatment
                        plane.pobs = np.array([[0,0]])
                        plane.pfix = np.array([[0,0]])
                    else:
                        plane.pobs = plane.parr[:,0:2] + 0.0
                        plane.pfix = plane.pobs + 0.0
        elif self.position_mode=='obs':
            # map observed positions back to find intrinsic positions
            for j in range(self.nslab):
                for plane in self.slab_list[j]:
                    if plane.ID=='kapmap':
                        # kapmap gets special treatment
                        plane.pobs = np.array([[0,0]])
                        plane.pfix = np.array([[0,0]])
                    else:
                        plane.pobs = plane.parr[:,0:2] + 0.0
                        plane.pfix,A,dt = self.lenseqn(plane.pobs,stopslab=j)
                        plane.parr[:,0:2] = plane.pfix + 0.0
        # note: 3d with position_mode=='fix' is handled in find_centers()

    ##################################################################
    # report some key information about the model
    ##################################################################

    def info(self):
        print('number of planes:',self.nslab)
        print('maingrid:',self.maingrid_info)
        print('galgrid:',self.galgrid_info)
        if self.flag3d:
            print('model is 3d')
            print('position mode:',self.position_mode)
            print('beta:',self.beta)
            print('epsilon:',self.epsilon)

    ##################################################################
    # lens equation; take an arbitrary set of image positions and return
    # the corresponding set of source positions; can handle multiplane
    # lensing; stopslab can be used to stop at some specified plane,
    # and stopslab<0 means go all the way to the source; if
    # output3d==True, return all planes
    ##################################################################

    def lenseqn(self,xarr,stopslab=-1,output3d=False):
        if stopslab<0: stopslab = len(self.slab_list)
        xarr = np.array(xarr)
        # need special treatment if xarr is a single point
        if xarr.ndim==1:
            oneflag = True
            xarr = np.array([xarr])
        else:
            oneflag = False

        # structures to store everything (all slabs)
        xshape = list(xarr.shape[:-1])
        tall = np.zeros([self.nslab+1]+xshape)
        xall = np.zeros([self.nslab+1]+xshape+[2])
        Aall = np.zeros([self.nslab+1]+xshape+[2,2])
        potall   = np.zeros([self.nslab+1]+xshape)
        alphaall = np.zeros([self.nslab+1]+xshape+[2])
        Gamm_all = np.zeros([self.nslab+1]+xshape+[2,2])
        GammAall = np.zeros([self.nslab+1]+xshape+[2,2])

        # set of identity matrices for all positions
        tmp0 = np.zeros(xshape)
        tmp1 = tmp0 + 1.0
        bigI = np.moveaxis(np.array([[tmp1,tmp0],[tmp0,tmp1]]),[0,1],[-2,-1])

        # initialize first slab
        xall[0] = xarr
        Aall[0] = bigI

        # construct the z and A lists by iterating
        for j in range(stopslab):
            # compute this slab
            pot_now   = np.zeros(xshape)
            alpha_now = np.zeros(xshape+[2])
            Gamma_now = np.zeros(xshape+[2,2])
            for plane in self.slab_list[j]:
                pot_tmp,alpha_tmp,Gamma_tmp = plane.defmag(xall[j])
                pot_now += pot_tmp
                alpha_now += alpha_tmp
                Gamma_now += Gamma_tmp
            # we need Gamma@A, not Gamma by itself
            Gamma_A_now = Gamma_now@Aall[j]
            # store this slab
            potall[j] = pot_now
            alphaall[j] = alpha_now
            Gamm_all[j] = Gamma_now
            GammAall[j] = Gamma_A_now
            # compute the lens equation
            xall[j+1] = xall[j] - self.beta[j]*alphaall[j]
            Aall[j+1] = Aall[j] - self.beta[j]*GammAall[j]
            if j>=1:
                xall[j+1] += self.epsilon[j]*(xall[j]-xall[j-1])
                Aall[j+1] += self.epsilon[j]*(Aall[j]-Aall[j-1])
            # time delays
            tgeom = 0.5*np.linalg.norm(xall[j+1]-xall[j],axis=-1)**2
            tall[j+1] = tall[j] + self.tauhat[j]*(tgeom-self.beta[j]*potall[j])

        if output3d==True:
            # return the desired plane
            if oneflag:
                return xall[:][0],Aall[:][0],tall[:][0]
            else:
                return xall,Aall,tall
        else:
            # return the desired plane
            if oneflag:
                return xall[stopslab][0],Aall[stopslab][0],tall[stopslab][0]
            else:
                return xall[stopslab],Aall[stopslab],tall[stopslab]

    ##################################################################
    # compute deflection vector and Gamma tensor at a set of
    # positions; position array can have arbitrary shape
    ##################################################################

    def defmag(self,xarr,stopslab=-1):
        u,A,dt = self.lenseqn(xarr,stopslab=stopslab)
        alpha = xarr - u
        return alpha,A

    ##################################################################
    # compute numerical derivatives d(src)/d(img) and compare them
    # with calculated values of inverse magnification tensor
    ##################################################################

    def check(self,xarr,h=1.0e-4,floor=1.0e-10):
        # for this purpose, it's fine to have a flattened list of points
        xarr = np.array(xarr).reshape((-1,2))
        # the offsets
        hx = np.array([h,0.0])
        hy = np.array([0.0,h])
        # compute
        x0,A0,dt0 = self.lenseqn(xarr)
        xx,Ax,dtx = self.lenseqn(xarr+hx)
        xy,Ay,dty = self.lenseqn(xarr+hy)
        # compute numerical 2nd derivatives
        axx = (xx[:,0]-x0[:,0])/h
        axy = (xy[:,0]-x0[:,0])/h
        ayx = (xx[:,1]-x0[:,1])/h
        ayy = (xy[:,1]-x0[:,1])/h
        # construct numerical 2nd deriv matrix
        Atmp = np.array([[axx,axy],[ayx,ayy]])
        Atry = np.moveaxis(Atmp,[0,1],[-2,-1])
        # compare to computed Gamma matrix
        dA = Atry-A0
        # plot histogram
        tmp1 = np.absolute(dA).flatten()
        tmp2 = np.log10(tmp1[tmp1>floor])
        plt.figure()
        plt.hist(tmp2)
        plt.xlabel('log10(difference in source position)')
        plt.ylabel('number')
        plt.show()

    ##################################################################
    # commands to specify the grid:
    # - maingrid is Cartesian
    # - galgrid is polar grid(s) centered on the mass component(s)
    ##################################################################

    def maingrid(self,xlo,xhi,nx,ylo,yhi,ny):
        self.maingrid_info = [[xlo,xhi,nx],[ylo,yhi,ny]]

    def galgrid(self,rlo,rhi,nr,ntheta):
        self.galgrid_info = [rlo,rhi,nr,ntheta]

    ##################################################################
    # compute the tiling; this is a wrapper meant to be called by user
    ##################################################################

    def tile(self,addlevels=2,addpoints=5,holes=0):
        # find the centers
        self.find_centers()
        # do the (final) tiling
        self.do_tile(addlevels=addlevels,addpoints=addpoints,holes=holes)
        # for plotting the grid
        self.plotimg = collections.LineCollection(self.imgpts[self.edges],color='lightgray')
        self.plotsrc = collections.LineCollection(self.srcpts[self.edges],color='lightgray')

    ##################################################################
    # internal: find the center(s) of the mass component(s)
    ##################################################################

    def find_centers(self):
        centers = []

        if self.flag3d==False:

            # model is not 3d, so we can just collect all of the centers
            for j in range(self.nslab):
                for plane in self.slab_list[j]:
                    for p in plane.pobs: centers.append(p)
            self.centers = np.array(centers)

        else:

            # model is 3d, so we need to take care with the centers
            if self.position_mode=='obs':
                # we already processed pobs and pfix in __init__()
                for j in range(self.nslab):
                    for plane in self.slab_list[j]:
                        for p in plane.pobs: centers.append(p)
                self.centers = np.array(centers)
            elif self.position_mode=='fix':
                # the specified positions are fixed, so we need
                # to solve the lens equation (for the appropriate
                # source plane) to find the corresponding observed
                # positions
                for j in range(self.nslab):
                    for plane in self.slab_list[j]:
                        if plane.ID=='kapmap':
                            # kapmap gets special treatment
                            plane.pobs = np.array([[0,0]])
                            plane.pfix = np.array([[0,0]])
                            centers.append([0,0])
                        else:
                            plane.pfix = plane.parr[:,0:2] + 0.0
                            if j==0:
                                # for first slab, just use pfix
                                for p in plane.pfix: centers.append(p)
                            else:
                                # we need to tile with what we have so far
                                self.do_tile(stopslab=j)
                                # solve (intermediate) lens equation to find
                                # observed position(s) of center(s)
                                for pfix in plane.pfix:
                                    pobs,mu,dt = self.findimg(pfix,plane=j)
                                    for p in pobs: centers.append(p)
                self.centers = np.array(centers)
            else:
                print('Error: unknown position_mode')
                return

    ##################################################################
    # internal: this is the workhorse that does the tiling
    ##################################################################

    def do_tile(self,stopslab=-1,addlevels=2,addpoints=5,holes=0):

        # construct maingrid
        if len(self.maingrid_info)>0:
            xlo,xhi,nx = self.maingrid_info[0]
            ylo,yhi,ny = self.maingrid_info[1]
            xtmp = np.linspace(xlo,xhi,nx)
            ytmp = np.linspace(ylo,yhi,ny)
            self.maingrid_pts = np.reshape(mygrid(xtmp,ytmp),(-1,2))

        # construct galgrid
        if len(self.galgrid_info)>0:
            rlo,rhi,nr,ntheta = self.galgrid_info
            if nr>0:
                rarr = np.linspace(rlo,rhi,nr)
            else:
                rarr = np.logspace(np.log10(rlo),np.log10(rhi),-nr)
            # set up the basic polar grid
            tarr = np.linspace(0.0,2.0*np.pi,ntheta)
            rtmp,ttmp = np.meshgrid(rarr,tarr[:-1])    # note that we skip theta=2*pi to avoid duplication
            rtmp = rtmp.flatten()
            ttmp = ttmp.flatten()
            xtmp = rtmp[:,np.newaxis]*np.column_stack((np.cos(ttmp.flatten()),np.sin(ttmp.flatten())))
            # place the polar grid at each center
            self.galgrid_pts = []
            for x0 in self.centers:
                self.galgrid_pts.append(x0+xtmp)
            # reshape so it's just a list of points
            self.galgrid_pts = np.reshape(np.array(self.galgrid_pts),(-1,2))

        # positions in image plane, from maingrid and galgrid
        # depending on what is available
        if len(self.maingrid_pts)>0 and len(self.galgrid_pts)>0:
            self.imgpts = np.concatenate((self.maingrid_pts,self.galgrid_pts),axis=0)
        elif len(self.maingrid_pts)>0:
            self.imgpts = self.maingrid_pts
        else:
            self.imgpts = self.galgrid_pts

        # if desired, cut holes in grid around centers
        if holes>0:
            for x0 in self.centers:
                r = np.linalg.norm(self.imgpts-x0,axis=1)
                indx = np.where(r<holes)[0]
                self.imgpts = np.delete(self.imgpts,indx,axis=0)

        # positions in source plane, and inverse magnifications
        u,A,dt = self.lenseqn(self.imgpts,stopslab=stopslab)
        self.srcpts = u
        self.minv = np.linalg.det(A)

        # run the initial triangulation
        self.triangulate()
        # if desired, add points near critical curves
        if addlevels>0 and addpoints>0:
            for ilev in range(addlevels):
                self.addpoints(addpoints)

        # update status
        self.griddone = True

    ##################################################################
    # internal: compute the Delaunay triangulation
    ##################################################################

    def triangulate(self):
        # Delaunay triangulation
        self.tri = Delaunay(self.imgpts)
        self.ntri = len(self.tri.simplices)
        # set up useful arrays:
        # edges = list of all triangle edges
        # *poly = triangles in numpy array
        # *Polygon = triangles in shapely Polygon structure
        # *range = range for each triangle
        self.edges = []
        self.imgpoly = []
        self.srcpoly = []
        self.imgPolygon = []
        self.srcPolygon = []
        self.imgrange = []
        self.srcrange = []
        for simp in self.tri.simplices:
            self.edges.append(sorted([simp[0],simp[1]]))
            self.edges.append(sorted([simp[1],simp[2]]))
            self.edges.append(sorted([simp[2],simp[0]]))
            tmp = np.append(simp,simp[0])
            imgtmp = self.imgpts[tmp]
            srctmp = self.srcpts[tmp]
            self.imgpoly.append(imgtmp)
            self.srcpoly.append(srctmp)
            self.imgPolygon.append(Polygon(imgtmp))
            self.srcPolygon.append(Polygon(srctmp))
            self.imgrange.append([np.amin(imgtmp,axis=0),np.amax(imgtmp,axis=0)])
            self.srcrange.append([np.amin(srctmp,axis=0),np.amax(srctmp,axis=0)])
        self.edges = np.unique(np.array(self.edges),axis=0)    # remove duplicate edges
        self.imgpoly = np.array(self.imgpoly)
        self.srcpoly = np.array(self.srcpoly)
        self.imgrange = np.array(self.imgrange)
        self.srcrange = np.array(self.srcrange)

    ##################################################################
    # internal: add more grid points near critical curves
    ##################################################################

    def addpoints(self,nnew):
        # examine products of magnifications on triangle edges
        magprod0 = self.minv[self.tri.simplices[:,0]]*self.minv[self.tri.simplices[:,1]]
        magprod1 = self.minv[self.tri.simplices[:,1]]*self.minv[self.tri.simplices[:,2]]
        magprod2 = self.minv[self.tri.simplices[:,2]]*self.minv[self.tri.simplices[:,0]]
        # find triangles where magnification changes sign
        tmp = np.zeros(self.ntri)
        tmp[magprod0<0.0] += 1
        tmp[magprod1<0.0] += 1
        tmp[magprod2<0.0] += 1
        crittri = self.imgpts[self.tri.simplices[tmp>0]]
        # if there are no critical points, we are done here
        if len(crittri)==0: return
        # pick random points in these triangles
        newimg = points_in_triangle(crittri,nnew).reshape((-1,2))
        u,A,dt = self.lenseqn(newimg)
        newsrc = u
        newminv = np.linalg.det(A)
        # add them to the lists
        self.imgpts = np.append(self.imgpts,newimg,axis=0)
        self.srcpts = np.append(self.srcpts,newsrc,axis=0)
        self.minv = np.append(self.minv,newminv,axis=0)
        # recompute the triangulation
        self.triangulate()

    ##################################################################
    # internal: find triangles that contain a specified source point
    ##################################################################

    def findtri(self,u):
        if self.griddone==False:
            print('Error: tiling has not been completed')
            return []
        uPoint = Point(u)
        # first find all triangles that have x in range
        flags = [ (u[0]>=self.srcrange[:,0,0]) & (u[0]<self.srcrange[:,1,0])
                & (u[1]>=self.srcrange[:,0,1]) & (u[1]<self.srcrange[:,1,1]) ]
        indx = np.arange(self.ntri)
        # check those triangles to see which actually contain the point
        goodlist = []
        for itri in indx[tuple(flags)]:
            # note that we buffer the polygon by an amount given by xtol
            if self.srcPolygon[itri].buffer(3.0*self.xtol).contains(uPoint): goodlist.append(itri)
        # return the list of triangle indices
        return goodlist

    ##################################################################
    # solve the lens equation and report the image(s) for a given
    # source position or set of source positions
    ##################################################################f

    def findimg_func(self,x,u,plane):
        utry,Atry,dttry = self.lenseqn(x,plane)
        diff = utry - u
        return diff@diff

    def findimg(self,u,plane=-1):
        if self.griddone==False:
            print('Error: tiling has not been completed')
            return [],[]

        srcarr = np.array(u)
        if srcarr.ndim==1:
            srcarr = np.array([u])
            oneflag = True
        else:
            oneflag = False

        # loop over sources
        imgall = []
        muall = []
        dtall = []
        for u in srcarr:
            # find triangles that contain u, and check each of them
            trilist = self.findtri(u)
            imgraw = []
            for itri in trilist:
                # run scipy.optimize.minimize starting from the triangle mean
                tri = self.imgpoly[itri,:3]
                xtri = np.mean(tri,axis=0)
                ans = minimize(self.findimg_func,xtri,args=(u,plane),method='Nelder-Mead',options={'initial_simplex':tri,'xatol':0.01*self.xtol,'fatol':1.e-6*self.xtol**2})
                if ans.success: imgraw.append(ans.x)
            imgraw = np.array(imgraw)
            # there may be duplicate solutions, so extract the unique ones
            imgarr = get_unique(imgraw,self.xtol)
            # compute magnifications
            u,A,dt = self.lenseqn(imgarr)
            muarr = 1.0/np.linalg.det(A)
            # we only care about differential time delays
            dt0 = np.amin(dt)
            dt = dt - dt0
            # if we have time delays, report images in tdel order
            if np.amax(dt)>0.0:
                indx = np.argsort(dt)
            else:
                indx = np.arange(len(imgarr))
            # add  to lists
            imgall.append(imgarr[indx])
            muall.append(muarr[indx])
            dtall.append(self.tfac*dt[indx])

        if oneflag:
            return imgall[0],muall[0],dtall[0]
        else:
            return imgall,muall,dtall

    ##################################################################
    # solve the lens equation and report the total magnification for
    # a given source position or set of source positions; this is
    # largely a wrapper for findimg()
    ##################################################################f

    def totmag(self,u,plane=-1):
        imgarr,muarr,dtarr = self.findimg(u,plane=plane)
        srcarr = np.array(u)
        if srcarr.ndim==1:
            return np.sum(np.absolute(muarr))
        else:
            return [np.sum(np.absolute(mu)) for mu in muarr]

    ##################################################################
    # given an image position, find the corresponding source and then
    # solve the lens equation to find all of the counter images
    ##################################################################

    def findsrc(self,xarr,plane=-1):
        xarr = np.array(xarr)
        if xarr.ndim==1:
            xarr = np.array([xarr])
            oneflag = True
        else:
            oneflag = False

        # loop over sources
        imgall = []
        muall = []
        for x in xarr:
            u,A,dt = self.lenseqn(x,plane)
            imgarr,muarr,dtarr = self.findimg(u,plane)
            imgall.append(imgarr)
            muall.append(muarr)

        if oneflag:
            return imgall[0],muall[0]
        else:
            return imgall,muall

    ##################################################################
    # compute images of extended source(s)
    # - srcmode = 'disk', 'gaus'
    # - srcarr = list of [u0,v0,radius,intensity]
    # - extent = [ [xlo,xhi,nx], [ylo,yhi,ny ]
    # Returns:
    # - srcmap,imgmap
    ##################################################################

    def extendedimg(self,srcmode='',srcarr=[],extent=[]):
        if len(srcmode)==0:
            print('Error in extendedimg(): srcmode is not specified')
        if len(srcarr)==0:
            print('Error in extendedimg(): srcarr is empty')
        if len(extent)==0:
            print('Error in extendedimg(): extent is empty')

        # want srcarr to be 2d in general
        srcarr = np.array(srcarr)
        if srcarr.ndim==1:
            srcarr = np.array([srcarr])

        # construct the grid
        xlo,xhi,nx = extent[0]
        ylo,yhi,ny = extent[1]
        xtmp = np.linspace(xlo,xhi,nx)
        ytmp = np.linspace(ylo,yhi,ny)
        xarr = mygrid(xtmp,ytmp)
        # map to source plane
        uarr,Aarr,tarr = self.lenseqn(xarr)
        # initialize the maps
        srcmap = 0.0*xarr[:,:,0]
        imgmap = 0.0*xarr[:,:,0]

        # loop over sources
        for src in srcarr:
            u0 = src[:2]
            R0,I0 = src[2:4]
            dsrc = np.linalg.norm(xarr-u0,axis=-1)
            dimg = np.linalg.norm(uarr-u0,axis=-1)
            if srcmode=='disk':
                srcflag = np.where(dsrc<=R0)
                imgflag = np.where(dimg<=R0)
                srcmap[srcflag] += I0
                imgmap[imgflag] += I0
            elif srcmode=='gaus':
                srcmap += np.exp(-0.5*dsrc**2/R0**2)
                imgmap += np.exp(-0.5*dimg**2/R0**2)

        # done
        return srcmap,imgmap

    ##################################################################
    # plot magnification map; the range is taken from maingrid,
    # while steps gives the number of pixels in each direction
    ##################################################################

    def plotmag(self,steps=500,signed=True,mumin=-5,mumax=5,title='',file=''):
        # set up the grid
        xlo,xhi,nx = self.maingrid_info[0]
        ylo,yhi,ny = self.maingrid_info[1]
        xtmp = np.linspace(xlo,xhi,steps)
        ytmp = np.linspace(ylo,yhi,steps)
        xarr = mygrid(xtmp,ytmp)
        # compute magnifications
        u,A,dt = self.lenseqn(xarr)
        mu = 1.0/np.linalg.det(A)
        if signed==False:
            mu = np.absolute(mu)
            if mumin<0.0: mumin = 0.0
        # plot
        plt.figure(figsize=(6,6))
        plt.imshow(mu,origin='lower',interpolation='nearest',extent=[xlo,xhi,ylo,yhi],vmin=mumin,vmax=mumax)
        plt.colorbar()
        plt.gca().set_aspect('equal')
        if len(title)>0:
            plt.title('magnification - '+title)
        else:
            plt.title('magnification')
        if len(file)==0:
            plt.show()
        else:
            plt.savefig(file,bbox_inches='tight')

    ##################################################################
    # plot critical curve(s) and caustic(s); different modes:
    #
    # mode=='grid' : the search range is taken from maingrid, with
    # the specified number of steps in each direction
    #
    # mode=='tile1' : points are interpolated from the tiling
    #
    # mode=='tile2' : initial guesses from the tiling are refined
    # using root finding
    ##################################################################

    def plotcrit(self,mode='grid',steps=500,pointtype='line',show=True,title='',file=''):
        self.critdone = False

        if mode=='grid':

            # set up the grid
            xlo,xhi,nx = self.maingrid_info[0]
            ylo,yhi,ny = self.maingrid_info[1]
            xtmp = np.linspace(xlo,xhi,steps)
            ytmp = np.linspace(ylo,yhi,steps)
            xarr = mygrid(xtmp,ytmp)
            # we need the pixel scale(s)
            xpix = xtmp[1]-xtmp[0]
            ypix = ytmp[1]-ytmp[0]
            pixscale = np.array([xpix,ypix])
            # compute magnifications
            u,A,dt = self.lenseqn(xarr)
            muinv = np.linalg.det(A)

            # get the contours where muinv=0 (python magic!)
            plt.figure()
            cnt = plt.contour(muinv,[0])
            plt.title('dummy plot')
            plt.close()

            # initialize lists
            self.crit = []
            self.caus = []

            # loop over all "segments" in the contour plot
            x0 = np.array([xlo,ylo])
            for v in cnt.allsegs[0]:
                # convert from pixel units to arcsec in image plane
                xcrit = x0 + pixscale*v
                ucaus,A,dt = self.lenseqn(xcrit)
                self.crit.append(xcrit)
                self.caus.append(ucaus)

        elif mode=='tile1':

            if self.griddone==False:
                print("Error: plotcrit with mode=='tile1' requires tiling to be complete")
                return
            # get endpoints of all segments
            tmp = self.imgpts[self.edges]
            xA = tmp[:,0]
            xB = tmp[:,1]
            tmp = self.minv[self.edges]
            mA = tmp[:,0]
            mB = tmp[:,1]
            # find segments where magnification changes sign
            indx = np.where(mA*mB<0)[0]
            xA = xA[indx]
            xB = xB[indx]
            mA = mA[indx]
            mB = mB[indx]
            # interpolate
            wcrit = (0.0-mA)/(mB-mA)
            xcrit = (1.0-wcrit[:,None])*xA + wcrit[:,None]*xB
            ucaus,A,dt = self.lenseqn(xcrit)
            # what we save needs to be list of lists
            self.crit = [xcrit]
            self.caus = [ucaus]

        elif mode=='tile2':

            if self.griddone==False:
                print("Error: plotcrit with mode=='tile2' requires tiling to be complete")
                return
            # get endpoints of all segments
            tmp = self.imgpts[self.edges]
            xA = tmp[:,0]
            xB = tmp[:,1]
            tmp = self.minv[self.edges]
            mA = tmp[:,0]
            mB = tmp[:,1]
            # find segments where magnification changes sign
            indx = np.where(mA*mB<0)[0]
            # use root finding on each relevant segment
            xcrit = []
            for i in indx:
                wtmp = fsolve(self.tile2_func,0.5,args=(xA[i],xB[i]))[0]
                xtmp = (1.0-wtmp)*xA[i] + wtmp*xB[i]
                xcrit.append(xtmp)
            xcrit = np.array(xcrit)
            # find corresponding caustic points
            ucaus,A,dt = self.lenseqn(xcrit)
            # what we save needs to be list of lists
            self.crit = [xcrit]
            self.caus = [ucaus]

        # now make the figure
        f,ax = plt.subplots(1,2,figsize=(10,5))
        if pointtype=='line':
            for x in self.crit: ax[0].plot(x[:,0],x[:,1])
            for u in self.caus: ax[1].plot(u[:,0],u[:,1])
        else:
            for x in self.crit: ax[0].plot(x[:,0],x[:,1],pointtype)
            for u in self.caus: ax[1].plot(u[:,0],u[:,1],pointtype)
        ax[0].set_aspect('equal')
        ax[1].set_aspect('equal')
        if len(title)>0:
            ax[0].set_title('image plane - '+title)
        else:
            ax[0].set_title('image plane')
        ax[1].set_title('source plane')
        f.tight_layout()
        if show==False:
            plt.close()
        elif len(file)==0:
            f.show()
        else:
            f.savefig(file,bbox_inches='tight')

        # update flag indicating that crit/caus have been computed
        self.critdone = True

    def tile2_func(self,w,xA,xB):
        x = (1.0-w)*xA + w*xB
        u,A,dt = self.lenseqn(x)
        return np.linalg.det(A)

    ##################################################################
    # general purpose plotter, with options to plot the grid,
    # critical curve(s) and caustic(s), and source/image combinations
    ##################################################################

    def plot(self,imgrange=[],srcrange=[],plotgrid=False,plotcrit='black',
             src=[],title='',file=''):

        f,ax = plt.subplots(1,2,figsize=(12,6))

        # plot the grid lines
        if plotgrid:
            if self.griddone==False: self.tile()
            ax[0].add_collection(copy.copy(self.plotimg))
            ax[1].add_collection(copy.copy(self.plotsrc))

        # plot the critical curve(s) and caustic(s)
        if len(plotcrit)>0:
            # compute crit/caus if needed
            if self.critdone==False: self.plotcrit(show=False)
            for x in self.crit:
                ax[0].plot(x[:,0],x[:,1],color=plotcrit)
            for u in self.caus:
                ax[1].plot(u[:,0],u[:,1],color=plotcrit)

        # if any sources are specified, solve the lens equation
        # and plot the source(s) and images
        if len(src)>=2:
            src = np.array(src)
            if src.ndim==1: src = np.array([src])
            color_list = iter(cm.hsv(np.linspace(0,1,len(src)+1)))
            for u in src:
                imgarr,muarr,dtarr = self.findimg(u)
                color = next(color_list)
                ax[0].plot(imgarr[:,0],imgarr[:,1],'.',color=color)
                ax[1].plot(u[0],u[1],'.',color=color)

        # adjust and annotate
        if len(imgrange)>=4:
            ax[0].set_xlim([imgrange[0],imgrange[1]])
            ax[0].set_ylim([imgrange[2],imgrange[3]])
        if len(srcrange)>=4:
            ax[1].set_xlim([srcrange[0],srcrange[1]])
            ax[1].set_ylim([srcrange[2],srcrange[3]])
        ax[0].set_aspect('equal')
        ax[1].set_aspect('equal')
        if len(title)==0:
            ax[0].set_title('image plane')
        else:
            ax[0].set_title(r'image plane - '+title)
        ax[1].set_title('source plane')
        if len(file)==0:
            f.show()
        else:
            f.savefig(file,bbox_inches='tight')

    ##################################################################
    # compute deflection statistics for a set of points; specifically,
    # move the points randomly and report mean and covariance matrix
    # - xarr: set of points where deflections are computed
    # - extent=[xlo,xhi,ylo,yhi]: range spanned by shifted positions
    # - Nsamp: number of random samples to use
    # - rotate: whether to apply random rotations
    # - refimg: if given, compute differential deflections relative
    #     to the specified image; if None, use full deflections
    # - fullout: whether to return all of the samples as well as the
    #     summary statistics
    # Output:
    # - mean vector, covariance matrix, and optional full set of samples
    ##################################################################

    def DefStats(self,xarr,extent=[],Nsamp=1000,rotate=True,refimg=0,
                 fullout=False):

        if len(extent)==0:
            print('Error: extent must be specified')
            return
        xlo,xhi,ylo,yhi = extent

        # find center of box containing points
        xbar = 0.5*(np.amax(xarr,axis=0)+np.amin(xarr,axis=0))
        # shift to box frame
        xshift = xarr-xbar
        # find maximum distance from center of box
        rmax = np.sort(np.linalg.norm(xshift,axis=1))[-1]

        # generate the samples
        samples = []
        for isamp in range(Nsamp):
            # pick random shift; make sure all points stay within range specified by 'extent'
            xoff = np.random.uniform(low=[xlo+rmax,ylo+rmax],high=[xhi-rmax,yhi-rmax],size=2)
            # if we are rotating, pick random rotation matrix
            if rotate:
                theta = np.random.uniform(low=0,high=2*np.pi)
                ct = np.cos(theta)
                st = np.sin(theta)
                rot = np.array([[ct,-st],[st,ct]])
            else:
                rot = np.eye(2)
            # transformed points
            xsamp = xshift@rot.T + xoff
            # compute deflections
            defarr,Aarr = self.defmag(xsamp)
            # see if we are computing differential deflections
            if refimg is None:
                ddefarr = defarr + 0
            else:
                ddefarr = defarr - defarr[refimg]
            # append to samples list
            samples.append(ddefarr.flatten())
        samples = np.array(samples)

        # compute stats
        defavg = np.mean(samples,axis=0)
        defcov = np.cov(samples,rowvar=False)

        if fullout:
            return defavg,defcov,samples
        else:
            return defavg,defcov



################################################################################
# FFT ANALYSIS
################################################################################

"""
This code is adapted from Meneghetti, "Introduction to Gravitational Lensing:
With Python Examples" (Lecture Notes in Physics, 2021).

x_arr,y_arr represent the arrays used to construct the grid - must be 1d
kappa_arr has the convergence on the grid
"""

def kappa2lens(x_arr, y_arr, kappa_arr, outbase=''):

    # grid spacings
    dx = x_arr[1] - x_arr[0]
    dy = y_arr[1] - y_arr[0]
    # full x,y grid
    xgrid,ygrid = np.meshgrid(x_arr,y_arr)
    # grid dimensions
    ny,nx = kappa_arr.shape
    # we need mean kappa
    kappa_avg = np.mean(kappa_arr)

    # k vector, computed using grid info; include factor of 2*pi to make wavevector (not wavenumber)
    kx,ky = 2.0*np.pi*np.array(np.meshgrid(fftfreq(nx,dx),fftfreq(ny,dy)))
    # square amplitude
    k2 = kx**2 + ky**2
    # regularize to avoid divide by 0
    k2[0,0] = 1.0

    # Fourier transform of kappa
    kappa_ft = fftn(kappa_arr)
    # solve for FT of potential; again regularize at origin
    phi_ft = -2.0/k2*kappa_ft
    phi_ft[0, 0] = 0.0
    # now FT of deflection
    phix_ft = 1j*kx*phi_ft
    phiy_ft = 1j*ky*phi_ft
    # now FT of second derivatives
    phixx_ft = -kx*kx*phi_ft
    phiyy_ft = -ky*ky*phi_ft
    phixy_ft = -kx*ky*phi_ft

    # transform back to real space
    phi = np.real(ifftn(phi_ft))
    phix = np.real(ifftn(phix_ft))
    phiy = np.real(ifftn(phiy_ft))
    phixx = np.real(ifftn(phixx_ft))
    phiyy = np.real(ifftn(phiyy_ft))
    phixy = np.real(ifftn(phixy_ft))

    # this analysis produces a solution that has <kappa> = 0;
    # to recover the original, we need to add a mass sheet
    phi += 0.5*kappa_avg*(xgrid**2+ygrid**2)
    phix += kappa_avg*xgrid
    phiy += kappa_avg*ygrid
    phixx += kappa_avg
    phiyy += kappa_avg

    # we only care about potential differences
    phi -= np.amin(phi)

    # done
    if len(outbase)==0:
        # return the maps
        return phi, phix, phiy, phixx, phiyy, phixy
    else:
        # save arrays to file
        with open(outbase+'.pkl','wb') as f:
            pickle.dump([x_arr,y_arr,phi,phix,phiy,phixx,phiyy,phixy],f)
        print(f'Saved kappa2lens results to {outbase}.pkl')<|MERGE_RESOLUTION|>--- conflicted
+++ resolved
@@ -349,18 +349,11 @@
     # - parr = basename as used in kappa2lens
     # - map_scale = arcseconds per pixel [default=1]
     # - map_align = 'center' [default] or 'corner'
-<<<<<<< HEAD
-    ##################################################################
-
-    def __init__(self,ID,parr=[],kappa=0,gammac=0,gammas=0,Dl=0.5,
-        map_scale=1,map_align='center'):
-=======
     # - map_bound = 'extrapolate' or 'clip' or 'periodic'
     ##################################################################
 
     def __init__(self,ID,parr=[],kappa=0,gammac=0,gammas=0,Dl=0.5,
         map_scale=1,map_align='center',map_bound='periodic'):
->>>>>>> 1d1efd97
 
         # store the parameters
         self.ID = ID
@@ -370,11 +363,7 @@
         self.Dl = Dl
         # handle special case of kapmap
         if ID=='kapmap':
-<<<<<<< HEAD
-            self.init_kapmap(parr,map_scale,map_align)
-=======
             self.init_kapmap(parr,map_scale,map_align,map_bound)
->>>>>>> 1d1efd97
         else:
             self.parr = np.array(parr)
             # parr should be list of lists; this handles single-component case
@@ -384,11 +373,7 @@
     # stuff to process a kapmap model
     ##################################################################
 
-<<<<<<< HEAD
-    def init_kapmap(self,basename,map_scale,map_align):
-=======
     def init_kapmap(self,basename,map_scale,map_align,map_bound):
->>>>>>> 1d1efd97
         with open(basename+'.pkl','rb') as f:
             all_arr = pickle.load(f)
         x_arr = all_arr[0]
@@ -400,12 +385,8 @@
             y_arr = y_arr - y_off
         x_arr = x_arr*map_scale
         y_arr = y_arr*map_scale
-<<<<<<< HEAD
-        ptmp = [0,0]  # code expects first two parameters to be position
-=======
         # code expects first two parameters to be position
         ptmp = [0, 0]
->>>>>>> 1d1efd97
         for i in range(2,8):
             # the maps from kappa2lens have the image [y,x] index convention,
             # so we need to take transpose to get what spline expects
